--- conflicted
+++ resolved
@@ -1,9 +1,6 @@
-<<<<<<< HEAD
-=======
 // use carcara::{benchmarking::OnlineBenchmarkResults, checker::CheckerStatistics, *};
 // use std::{ffi::OsStr, fs, io, path::Path};
 
->>>>>>> ade29b1a
 use carcara::{benchmarking::OnlineBenchmarkResults, checker::CheckerStatistics, *};
 use std::{
     fs, io,
