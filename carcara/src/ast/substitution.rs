<<<<<<< HEAD
use super::{BindingList, Rc, SortedVar, TPool, Term, TermPool};
=======
//! Algorithms for creating and applying capture-avoiding substitutions over terms.

use super::{BindingList, Rc, SortedVar, Term, TermPool};
>>>>>>> c6e5df0e
use ahash::{AHashMap, AHashSet};
use thiserror::Error;

/// The error type for errors when constructing or applying substitutions.
#[derive(Debug, PartialEq, Eq, Error)]
pub enum SubstitutionError {
    /// A term in the left-hand side of the substitution was not a variable.
    #[error("term in the left-hand side of substitution is not a variable: '{0}'")]
    NotAVariable(Rc<Term>),

    /// One of the mappings in the substitution was mapping a term to a term of a different sort.
    #[error("trying to substitute term '{0}' with a term of a different sort: '{1}'")]
    DifferentSorts(Rc<Term>, Rc<Term>),
}

type SubstitutionResult<T> = Result<T, SubstitutionError>;

/// Represents a capture-avoiding substitution over terms.
///
/// A substitution is a mapping from variables to terms, that, when applied to a term, will replace
/// all instances of these variables to the terms that they map to. For example, applying the
/// substitution `{x -> (+ y 3)}` to the term `(and (> x 0) (= x z))` would result in the term
/// `(and (> (+ y 3) 0) (= (+ y 3) z))`.
///
/// Note that naively applying a substitution to a term that contains binders may result in what's
/// called a capture: when a variable that was supposed to be free is captured as the result of
/// applying the substitution to the binder term. Consider applying the substitution `{x -> y}` to
/// the term `(forall ((y Int)) (= x y))`. Doing so naively would result in the term
/// `(forall ((y Int)) (= y y))`, which has a different meaning than the original term, because the
/// `x` variable was captured by the binder when it was renamed. To prevent this, these
/// substitutions are also capture-avoiding. This is done by renaming the binder variable when
/// necessary before applying the substitution. In the earlier example, the resulting term would
/// actually be `(forall ((y' Int)) (= y y'))`.
pub struct Substitution {
    /// The substitution's mappings.
    pub(crate) map: AHashMap<Rc<Term>, Rc<Term>>,

    /// The variables that should be renamed to preserve capture-avoidance, if they are bound by a
    /// binder term.
    should_be_renamed: Option<AHashSet<Rc<Term>>>,
    cache: AHashMap<Rc<Term>, Rc<Term>>,
}

impl Substitution {
    /// Constructs an empty substitution.
    pub fn empty() -> Self {
        Self {
            map: AHashMap::new(),
            should_be_renamed: None,
            cache: AHashMap::new(),
        }
    }

    /// Constructs a singleton substitution mapping `x` to `t`. This returns an error if the sorts
    /// of the given terms are not the same, or if `x` is not a variable term.
    pub fn single(pool: &mut TermPool, x: Rc<Term>, t: Rc<Term>) -> SubstitutionResult<Self> {
        let mut this = Self::empty();
        this.insert(pool, x, t)?;
        Ok(this)
    }

    /// Constructs a new substitution from an arbitrary mapping of terms to other terms. This
    /// returns an error if any term in the left-hand side is not a variable, or if any term is
    /// mapped to a term of a different sort.
    pub fn new<P: TPool>(
        pool: &mut P,
        map: AHashMap<Rc<Term>, Rc<Term>>,
    ) -> SubstitutionResult<Self> {
        for (k, v) in map.iter() {
            if !k.is_var() {
                return Err(SubstitutionError::NotAVariable(k.clone()));
            }
            if pool.sort(k) != pool.sort(v) {
                return Err(SubstitutionError::DifferentSorts(k.clone(), v.clone()));
            }
        }

        Ok(Self {
            map,
            should_be_renamed: None,
            cache: AHashMap::new(),
        })
    }

    /// Returns `true` if the substitution is empty.
    pub fn is_empty(&self) -> bool {
        self.map.is_empty()
    }

    /// Extends the substitution by adding a new mapping from `x` to `t`. This returns an error if
    /// the sorts of the given terms are not the same, or if `x` is not a variable term.
    pub(crate) fn insert<P: TPool>(
        &mut self,
        pool: &mut P,
        x: Rc<Term>,
        t: Rc<Term>,
    ) -> SubstitutionResult<()> {
        if !x.is_var() {
            return Err(SubstitutionError::NotAVariable(x));
        }
        if pool.sort(&x) != pool.sort(&t) {
            return Err(SubstitutionError::DifferentSorts(x, t));
        }

        // Introducing new mappings may invalidate previously defined cache entries. In particular,
        // if a term contains `x` as a free variable, the result of applying the substitution to it
        // may be different after adding the `x -> t` mapping, so we remove these cache entries.
        self.cache.retain(|k, _| !pool.free_vars(k).contains(&x));

        if let Some(should_be_renamed) = &mut self.should_be_renamed {
            if x != t {
                should_be_renamed.extend(pool.free_vars(&t).iter().cloned());
                if x.is_var() {
                    should_be_renamed.insert(x.clone());
                }
            }
        }

        self.map.insert(x, t);
        Ok(())
    }

    /// Computes which binder variables will need to be renamed, and stores the result in
    /// `self.should_be_renamed`.
    fn compute_should_be_renamed<P: TPool>(&mut self, pool: &mut P) {
        if self.should_be_renamed.is_some() {
            return;
        }

        // To avoid captures when applying the substitution, we may need to rename some of the
        // variables that are bound in the term.
        //
        // For example, consider the substitution `{x -> y}`. If `x` and `y` are both variables,
        // when applying the substitution to `(forall ((y Int)) (= x y))`, we would need to rename
        // `y` to avoid a capture, because the substitution would change the semantics of the term.
        // The resulting term should then be `(forall ((y' Int)) (= y y'))`.
        //
        // More precisely, for a substitution `{x -> t}`, if a bound variable `y` satisfies one the
        // following conditions, it must be renamed:
        //
        // - `y` = `x`
        // - `y` appears in the free variables of `t`
        //
        // See https://en.wikipedia.org/wiki/Lambda_calculus#Capture-avoiding_substitutions for
        // more details.
        let mut should_be_renamed = AHashSet::new();
        for (x, t) in self.map.iter() {
            if x == t {
                continue; // We ignore reflexive substitutions
            }
            should_be_renamed.extend(pool.free_vars(t).iter().cloned());
            if x.is_var() {
                should_be_renamed.insert(x.clone());
            }
        }
        self.should_be_renamed = Some(should_be_renamed);
    }

    /// Applies the substitution to `term`, and returns the result as a new term.
    pub fn apply<P: TPool>(&mut self, pool: &mut P, term: &Rc<Term>) -> Rc<Term> {
        macro_rules! apply_to_sequence {
            ($sequence:expr) => {
                $sequence
                    .iter()
                    .map(|a| self.apply(pool, a))
                    .collect::<Vec<_>>()
            };
        }

        if let Some(t) = self.cache.get(term) {
            return t.clone();
        }
        if let Some(t) = self.map.get(term) {
            return t.clone();
        }

        let result = match term.as_ref() {
            Term::App(func, args) => {
                let new_args = apply_to_sequence!(args);
                let new_func = self.apply(pool, func);
                pool.add(Term::App(new_func, new_args))
            }
            Term::Op(op, args) => {
                let new_args = apply_to_sequence!(args);
                pool.add(Term::Op(*op, new_args))
            }
            Term::Quant(q, b, t) => {
                self.apply_to_binder(pool, term, b.as_ref(), t, false, |b, t| {
                    Term::Quant(*q, b, t)
                })
            }
            Term::Choice(var, t) => self.apply_to_binder(
                pool,
                term,
                std::slice::from_ref(var),
                t,
                true,
                |mut b, t| Term::Choice(b.0.pop().unwrap(), t),
            ),
            Term::Let(b, t) => self.apply_to_binder(pool, term, b.as_ref(), t, true, Term::Let),
            Term::Lambda(b, t) => {
                self.apply_to_binder(pool, term, b.as_ref(), t, true, Term::Lambda)
            }
            Term::Const(_) | Term::Var(..) | Term::Sort(_) => term.clone(),
        };

        // Since frequently a term will have more than one identical subterms, we insert the
        // calculated substitution in the cache hash map so it may be reused later. This means we
        // don't re-visit already seen terms, so this method traverses the term as a DAG, not as a
        // tree
        self.cache.insert(term.clone(), result.clone());
        result
    }

    fn can_skip_instead_of_renaming<P: TPool>(
        &self,
        pool: &mut P,
        binding_list: &[SortedVar],
    ) -> bool {
        // Note: this method assumes that `binding_list` is a "sort" binding list. "Value" lists add
        // some complications that are currently not supported. For example, the variable in the
        // domain of the substitution might be used in the value of a binding in the binding list,
        // and the behavior of the substitution may change if this use is before or after the
        // variable is bound in the list.

        if self.map.len() != 1 {
            return false;
        }
        let x = self.map.iter().next().unwrap().0.as_var().unwrap();

        let mut should_be_renamed = binding_list.iter().filter(|&var| {
            let t = pool.add(var.clone().into());
            self.should_be_renamed.as_ref().unwrap().contains(&t)
        });

        // In order for skipping to be possible, there should be only one variable in the binding
        // list that would be renamed, and that variable must be the variable in the domain of the
        // substitution
        should_be_renamed.next().map(|(var, _)| var.as_ref()) == Some(x)
            && should_be_renamed.next().is_none()
    }

    /// Applies the substitution to a binder term, renaming any bound variables as needed. This
    /// method uses the function `build_function` to construct the resulting binder term. If the
    /// binder is a `let` or `lambda` term, `is_value_list` should be true.
    fn apply_to_binder<F: Fn(BindingList, Rc<Term>) -> Term, P: TPool>(
        &mut self,
        pool: &mut P,
        original_term: &Rc<Term>,
        binding_list: &[SortedVar],
        inner: &Rc<Term>,
        is_value_list: bool,
        build_function: F,
    ) -> Rc<Term> {
        self.compute_should_be_renamed(pool);

        // In some situations, if the substitution has only one mapping (say, `x -> t`) we can skip
        // applying the substitution to a binder term altogether. This can happen if the variable
        // `x` appears in the binding list, while none of the free variables of `t` appear.
        // Normally, we would rename `x` to avoid shadowing before applying the substitution, but we
        // could instead remove the relevant mapping from the substitution, and add it back after
        // applying the substitution to the binder term. In this case, as there is only one mapping,
        // we can just skip the substitution entirely, which is way faster in some cases. In
        // particular, the skolemization rules require this optimization to have acceptable
        // performance. Currently, this kind of skipping in only supported for "sort" binding lists,
        // meaning quantifier and `choice` terms.
        if !is_value_list && self.can_skip_instead_of_renaming(pool, binding_list) {
            return original_term.clone();
        }

        let (new_bindings, mut renaming) =
            self.rename_binding_list(pool, binding_list, is_value_list);
        let new_term = if renaming.is_empty() {
            self.apply(pool, inner)
        } else {
            // If there are variables that would be captured by the substitution, we need
            // to rename them first
            let renamed = renaming.apply(pool, inner);
            self.apply(pool, &renamed)
        };
        pool.add(build_function(new_bindings, new_term))
    }

    /// Creates a new substitution that renames all variables in the binding list that may be
    /// captured by this substitution to a new, arbitrary name. Returns that substitution, and the
    /// new binding list, with the bindings renamed. If no variable needs to be renamed, this just
    /// returns a clone of the binding list and an empty substitution. The name chosen when renaming
    /// a variable is the old name with `'` appended. If the binding list is a "value" list, like in
    /// a `let` or `lambda` term, `is_value_list` should be true.
    fn rename_binding_list<P: TPool>(
        &mut self,
        pool: &mut P,
        binding_list: &[SortedVar],
        is_value_list: bool,
    ) -> (BindingList, Self) {
        let mut new_substitution = Self::empty();
        let mut new_vars = AHashSet::new();
        let new_binding_list = binding_list
            .iter()
            .map(|(var, value)| {
                // If the binding list is a "sort" binding list, then `value` will be the variable's
                // sort. Otherwise, we need to get the sort of `value`
                let sort = if is_value_list {
                    pool.add(Term::Sort(pool.sort(value).clone()))
                } else {
                    value.clone()
                };

                let mut changed = false;
                let mut new_var = var.clone();

                // We keep adding `'`s to the variable name as long as it is necessary
                loop {
                    if !new_vars.contains(&new_var) {
                        let new_term = pool.add((new_var.clone(), sort.clone()).into());
                        if !self.should_be_renamed.as_ref().unwrap().contains(&new_term) {
                            break;
                        }
                    }
                    new_var.push('\'');
                    changed = true;
                }

                if changed {
                    // If the variable was renamed, we have to add this renaming to the resulting
                    // substitution
                    let old = pool.add((var.clone(), sort.clone()).into());
                    let new = pool.add((new_var.clone(), sort).into());

                    // We can safely unwrap here because `old` and `new` are guaranteed to have the
                    // same sort
                    new_substitution.insert(pool, old, new).unwrap();
                    new_vars.insert(new_var.clone());
                }

                // If the binding list is a "value" list, we need to apply the current substitution
                // to each variable's value
                let new_value = if is_value_list {
                    new_substitution.apply(pool, value)
                } else {
                    value.clone()
                };
                (new_var, new_value)
            })
            .collect();
        (BindingList(new_binding_list), new_substitution)
    }
}

#[cfg(test)]
mod tests {
    use super::*;
    use crate::parser::*;

    fn run_test(definitions: &str, original: &str, x: &str, t: &str, result: &str) {
        let mut pool = TermPool::new();
        let mut parser =
            Parser::new(&mut pool, definitions.as_bytes(), true, false, false).unwrap();
        parser.parse_problem().unwrap();

        let [original, x, t, result] = [original, x, t, result].map(|s| {
            parser.reset(s.as_bytes()).unwrap();
            parser.parse_term().unwrap()
        });

        let mut map = AHashMap::new();
        map.insert(x, t);

        let got = Substitution::new(&mut pool, map)
            .unwrap()
            .apply(&mut pool, &original);

        assert_eq!(&result, &got);
    }

    macro_rules! run_tests {
        (
            definitions = $defs:literal,
            $($original:literal [$x:tt -> $t:tt] => $result:literal,)*
        ) => {{
            let definitions = $defs;
            $(run_test(definitions, $original, stringify!($x), stringify!($t), $result);)*
        }};
    }

    #[test]
    fn test_substitutions() {
        run_tests! {
            definitions = "
                (declare-fun x () Int)
                (declare-fun y () Int)
                (declare-fun p () Bool)
                (declare-fun q () Bool)
                (declare-fun r () Bool)
            ",
            "x" [x -> x] => "x",
            "(+ 2 x)" [x -> y] => "(+ 2 y)",
            "(+ 2 x)" [x -> (+ 3 4 5)] => "(+ 2 (+ 3 4 5))",
            "(forall ((p Bool)) (and p q))" [q -> r] => "(forall ((p Bool)) (and p r))",

            // Simple renaming
            "(forall ((y Int)) (> y 0))" [x -> y] => "(forall ((y' Int)) (> y' 0))",

            // Renaming may be skipped
            "(forall ((x Int)) (> x 0))" [x -> y] => "(forall ((x Int)) (> x 0))",

            // Capture-avoidance
            "(forall ((y Int)) (> y x))" [x -> y] => "(forall ((y' Int)) (> y' y))",
            "(forall ((x Int) (y Int)) (= x y))" [x -> y] =>
                "(forall ((x' Int) (y' Int)) (= x' y'))",
            "(forall ((x Int) (y Int)) (= x y))" [x -> x] => "(forall ((x Int) (y Int)) (= x y))",
            "(forall ((y Int)) (> y x))" [x -> (+ y 0)] => "(forall ((y' Int)) (> y' (+ y 0)))",

            "(forall ((y Int) (y' Int)) (= y y'))" [x -> y] =>
                "(forall ((y' Int) (y'' Int)) (= y' y''))",
            "(forall ((y Int) (y' Int) (y'' Int)) (= y y' y''))" [x -> y] =>
                "(forall ((y' Int) (y'' Int) (y''' Int)) (= y' y'' y'''))",

            // The capture-avoidance may disambiguate repeated bindings
            "(forall ((y Int) (y' Int) (y' Int)) (= y y' y'))" [x -> y] =>
                "(forall ((y' Int) (y'' Int) (y''' Int)) (= y' y''' y'''))",

            // In theory, since x does not appear in this term, renaming y to y' is unnecessary
            "(forall ((y Int)) (> y 0))" [x -> y] => "(forall ((y' Int)) (> y' 0))",

            // TODO: Add tests for `choice`, `let`, and `lambda` terms
        }
    }
}<|MERGE_RESOLUTION|>--- conflicted
+++ resolved
@@ -1,10 +1,6 @@
-<<<<<<< HEAD
+//! Algorithms for creating and applying capture-avoiding substitutions over terms.
+
 use super::{BindingList, Rc, SortedVar, TPool, Term, TermPool};
-=======
-//! Algorithms for creating and applying capture-avoiding substitutions over terms.
-
-use super::{BindingList, Rc, SortedVar, Term, TermPool};
->>>>>>> c6e5df0e
 use ahash::{AHashMap, AHashSet};
 use thiserror::Error;
 
