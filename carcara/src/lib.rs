#![deny(clippy::disallowed_methods)]
#![deny(clippy::self_named_module_files)]
#![deny(clippy::undocumented_unsafe_blocks)]
#![warn(clippy::branches_sharing_code)]
#![warn(clippy::cloned_instead_of_copied)]
#![warn(clippy::copy_iterator)]
#![warn(clippy::dbg_macro)]
#![warn(clippy::doc_markdown)]
#![warn(clippy::equatable_if_let)]
#![warn(clippy::eval_order_dependence)]
#![warn(clippy::explicit_into_iter_loop)]
#![warn(clippy::explicit_iter_loop)]
#![warn(clippy::from_iter_instead_of_collect)]
#![warn(clippy::get_unwrap)]
#![warn(clippy::if_not_else)]
#![warn(clippy::implicit_clone)]
#![warn(clippy::inconsistent_struct_constructor)]
#![warn(clippy::index_refutable_slice)]
#![warn(clippy::inefficient_to_string)]
#![warn(clippy::items_after_statements)]
#![warn(clippy::large_types_passed_by_value)]
#![warn(clippy::manual_assert)]
#![warn(clippy::manual_ok_or)]
#![warn(clippy::map_unwrap_or)]
#![warn(clippy::match_wildcard_for_single_variants)]
#![warn(clippy::multiple_crate_versions)]
#![warn(clippy::redundant_closure_for_method_calls)]
#![warn(clippy::redundant_pub_crate)]
#![warn(clippy::semicolon_if_nothing_returned)]
#![warn(clippy::str_to_string)]
#![warn(clippy::string_to_string)]
#![warn(clippy::trivially_copy_pass_by_ref)]
#![warn(clippy::unnecessary_wraps)]
#![warn(clippy::unnested_or_patterns)]
#![warn(clippy::unused_self)]

#[macro_use]
pub mod ast;
pub mod benchmarking;
pub mod checker;
pub mod parser;
mod utils;

use ast::ProofCommand;
use checker::error::CheckerError;
use parser::ParserError;
use parser::Position;
use std::io;
use thiserror::Error;

pub type CarcaraResult<T> = Result<T, Error>;

pub struct CarcaraOptions {
    pub apply_function_defs: bool,
    pub expand_lets: bool,
    pub allow_int_real_subtyping: bool,
    pub check_lia_using_cvc5: bool,
    pub strict: bool,
    pub skip_unknown_rules: bool,
    pub num_cores: usize,
}

impl Default for CarcaraOptions {
    fn default() -> Self {
        Self::new()
    }
}

impl CarcaraOptions {
    fn new() -> Self {
        Self {
            apply_function_defs: true,
            expand_lets: false,
            allow_int_real_subtyping: false,
            check_lia_using_cvc5: false,
            strict: false,
            skip_unknown_rules: false,
            num_cores: 1,
        }
    }
}

fn wrap_parser_error_message(e: &ParserError, pos: &Position) -> String {
    // For unclosed subproof errors, we don't print the position
    if matches!(e, ParserError::UnclosedSubproof(_)) {
        format!("parser error: {}", e)
    } else {
        format!("parser error: {} (on line {}, column {})", e, pos.0, pos.1)
    }
}

#[derive(Debug, Error)]
pub enum Error {
    #[error("IO error: {0}")]
    Io(#[from] io::Error),

    #[error("{}", wrap_parser_error_message(.0, .1))]
    Parser(ParserError, Position),

    #[error("checking failed on step '{step}' with rule '{rule}': {inner}")]
    Checker {
        inner: CheckerError,
        rule: String,
        step: String,
    },

    // While this is a kind of checking error, it does not happen in a specific step like all other
    // checker errors, so we model it as a different variant
    #[error("checker error: proof does not conclude empty clause")]
    DoesNotReachEmptyClause,
}

pub fn check<T: io::BufRead>(
    problem: T,
    proof: T,
    CarcaraOptions {
        apply_function_defs,
        expand_lets,
        allow_int_real_subtyping,
        check_lia_using_cvc5,
        strict,
        skip_unknown_rules,
        num_cores,
    }: CarcaraOptions,
) -> Result<bool, Error> {
    let (prelude, proof, mut pool) = parser::parse_instance(
        problem,
        proof,
        apply_function_defs,
        expand_lets,
        allow_int_real_subtyping,
    )?;

    let config = checker::Config {
        strict,
        skip_unknown_rules,
        is_running_test: false,
        statistics: None,
        check_lia_using_cvc5,
    };

    let res = {
        #[cfg(feature = "thread-safety")]
        {
<<<<<<< HEAD
            checker::ParallelProofChecker::new(config, prelude).check(&proof, num_cores, &pool)
=======
            checker::ParallelProofChecker::new(&mut pool, config, prelude).check(&proof, num_cores)
>>>>>>> 8208ffa8
        }
        #[cfg(not(feature = "thread-safety"))]
        {
        checker::ProofChecker::new(&mut pool, config, prelude).check(&proof)
    }
    };
    res
}

pub fn check_and_elaborate<T: io::BufRead>(
    problem: T,
    proof: T,
    CarcaraOptions {
        apply_function_defs,
        expand_lets,
        allow_int_real_subtyping,
        check_lia_using_cvc5,
        strict,
        skip_unknown_rules,
        num_cores: _,
    }: CarcaraOptions,
) -> Result<Vec<ProofCommand>, Error> {
    let (prelude, proof, mut pool) = parser::parse_instance(
        problem,
        proof,
        apply_function_defs,
        expand_lets,
        allow_int_real_subtyping,
    )?;

    let config = checker::Config {
        strict,
        skip_unknown_rules,
        is_running_test: false,
        statistics: None,
        check_lia_using_cvc5,
    };
    checker::ProofChecker::new(&mut pool, config, prelude)
        .check_and_elaborate(proof)
        .map(|p| p.commands)
}

pub fn generate_lia_smt_instances<T: io::BufRead>(
    problem: T,
    proof: T,
    apply_function_defs: bool,
    expand_lets: bool,
    allow_int_real_subtyping: bool,
    use_sharing: bool,
) -> Result<Vec<(String, String)>, Error> {
    let (prelude, proof, _) = parser::parse_instance(
        problem,
        proof,
        apply_function_defs,
        expand_lets,
        allow_int_real_subtyping,
    )?;
    checker::generate_lia_smt_instances(prelude, &proof, use_sharing)
}<|MERGE_RESOLUTION|>--- conflicted
+++ resolved
@@ -142,16 +142,12 @@
     let res = {
         #[cfg(feature = "thread-safety")]
         {
-<<<<<<< HEAD
             checker::ParallelProofChecker::new(config, prelude).check(&proof, num_cores, &pool)
-=======
-            checker::ParallelProofChecker::new(&mut pool, config, prelude).check(&proof, num_cores)
->>>>>>> 8208ffa8
         }
         #[cfg(not(feature = "thread-safety"))]
         {
-        checker::ProofChecker::new(&mut pool, config, prelude).check(&proof)
-    }
+            checker::ProofChecker::new(&mut pool, config, prelude).check(&proof)
+        }
     };
     res
 }
