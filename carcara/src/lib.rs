--- conflicted
+++ resolved
@@ -153,15 +153,11 @@
     let res = {
         #[cfg(feature = "thread-safety")]
         {
-<<<<<<< HEAD
             use crate::checker::Scheduler::Scheduler;
 
             let (scheduler, schedule_context_usage) = Scheduler::new(num_cores, &proof);
-            checker::ParallelProofChecker::new(config, prelude, pool, &schedule_context_usage)
+            checker::ParallelProofChecker::new(pool, config, &prelude, &schedule_context_usage)
                 .check(&proof, &scheduler)
-=======
-            checker::ParallelProofChecker::new(pool, config, &prelude).check(&proof, num_cores)
->>>>>>> f2813bec
         }
         #[cfg(not(feature = "thread-safety"))]
         {
