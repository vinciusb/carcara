#![deny(clippy::disallowed_methods)]
#![deny(clippy::self_named_module_files)]
#![deny(clippy::undocumented_unsafe_blocks)]
#![warn(clippy::branches_sharing_code)]
#![warn(clippy::cloned_instead_of_copied)]
#![warn(clippy::copy_iterator)]
#![warn(clippy::dbg_macro)]
#![warn(clippy::doc_markdown)]
#![warn(clippy::equatable_if_let)]
#![warn(clippy::eval_order_dependence)]
#![warn(clippy::explicit_into_iter_loop)]
#![warn(clippy::explicit_iter_loop)]
#![warn(clippy::from_iter_instead_of_collect)]
#![warn(clippy::get_unwrap)]
#![warn(clippy::if_not_else)]
#![warn(clippy::implicit_clone)]
#![warn(clippy::inconsistent_struct_constructor)]
#![warn(clippy::index_refutable_slice)]
#![warn(clippy::inefficient_to_string)]
#![warn(clippy::items_after_statements)]
#![warn(clippy::large_types_passed_by_value)]
#![warn(clippy::manual_assert)]
#![warn(clippy::manual_ok_or)]
#![warn(clippy::map_unwrap_or)]
#![warn(clippy::match_wildcard_for_single_variants)]
#![warn(clippy::multiple_crate_versions)]
#![warn(clippy::redundant_closure_for_method_calls)]
#![warn(clippy::redundant_pub_crate)]
#![warn(clippy::semicolon_if_nothing_returned)]
#![warn(clippy::str_to_string)]
#![warn(clippy::string_to_string)]
#![warn(clippy::trivially_copy_pass_by_ref)]
#![warn(clippy::unnecessary_wraps)]
#![warn(clippy::unnested_or_patterns)]
#![warn(clippy::unused_self)]

#[macro_use]
pub mod ast;
pub mod benchmarking;
pub mod checker;
pub mod parser;
mod utils;

use ast::ProofCommand;
use checker::error::CheckerError;
use parser::ParserError;
use parser::Position;
use std::io;
use thiserror::Error;

pub type CarcaraResult<T> = Result<T, Error>;

pub struct CarcaraOptions {
    pub apply_function_defs: bool,
    pub expand_lets: bool,
    pub allow_int_real_subtyping: bool,
    pub check_lia_using_cvc5: bool,
    pub strict: bool,
    pub skip_unknown_rules: bool,
    pub num_cores: usize,
}

impl Default for CarcaraOptions {
    fn default() -> Self {
        Self::new()
    }
}

impl CarcaraOptions {
    fn new() -> Self {
        Self {
            apply_function_defs: true,
            expand_lets: false,
            allow_int_real_subtyping: false,
            check_lia_using_cvc5: false,
            strict: false,
            skip_unknown_rules: false,
            num_cores: 1,
        }
    }
}

fn wrap_parser_error_message(e: &ParserError, pos: &Position) -> String {
    // For unclosed subproof errors, we don't print the position
    if matches!(e, ParserError::UnclosedSubproof(_)) {
        format!("parser error: {}", e)
    } else {
        format!("parser error: {} (on line {}, column {})", e, pos.0, pos.1)
    }
}

#[derive(Debug, Error)]
pub enum Error {
    #[error("IO error: {0}")]
    Io(#[from] io::Error),

    #[error("{}", wrap_parser_error_message(.0, .1))]
    Parser(ParserError, Position),

    #[error("checking failed on step '{step}' with rule '{rule}': {inner}")]
    Checker {
        inner: CheckerError,
        rule: String,
        step: String,
    },

    // While this is a kind of checking error, it does not happen in a specific step like all other
    // checker errors, so we model it as a different variant
    #[error("checker error: proof does not conclude empty clause")]
    DoesNotReachEmptyClause,
}

#[allow(unused_mut)]
pub fn check<T: io::BufRead>(
    problem: T,
    proof: T,
    CarcaraOptions {
        apply_function_defs,
        expand_lets,
        allow_int_real_subtyping,
        check_lia_using_cvc5,
        strict,
        skip_unknown_rules,
        num_cores,
    }: CarcaraOptions,
) -> Result<bool, Error> {
    #[cfg(feature = "thread-safety")]
    let (prelude, proof, pool) = parser::parse_instance_multithread(
        problem,
        proof,
        apply_function_defs,
        expand_lets,
        allow_int_real_subtyping,
    )?;

    #[cfg(not(feature = "thread-safety"))]
    let (prelude, proof, mut pool) = parser::parse_instance(
        problem,
        proof,
        apply_function_defs,
        expand_lets,
        allow_int_real_subtyping,
    )?;

    let config = checker::Config {
        strict,
        skip_unknown_rules,
        is_running_test: false,
        statistics: None,
        check_lia_using_cvc5,
    };

    let res = {
        #[cfg(feature = "thread-safety")]
        {
<<<<<<< HEAD
            use crate::checker::Scheduler::Scheduler;

            let (scheduler, schedule_context_usage) = Scheduler::new(num_cores, &proof);
            checker::ParallelProofChecker::new(config, prelude, &schedule_context_usage)
                .check(&proof, &pool, scheduler)
=======
            checker::ParallelProofChecker::new(config, prelude, pool).check(&proof, num_cores)
>>>>>>> ab752921
        }
        #[cfg(not(feature = "thread-safety"))]
        {
            checker::ProofChecker::new(&mut pool, config, prelude).check(&proof)
        }
    };
    res
}

pub fn check_and_elaborate<T: io::BufRead>(
    problem: T,
    proof: T,
    CarcaraOptions {
        apply_function_defs,
        expand_lets,
        allow_int_real_subtyping,
        check_lia_using_cvc5,
        strict,
        skip_unknown_rules,
        num_cores: _,
    }: CarcaraOptions,
) -> Result<Vec<ProofCommand>, Error> {
    let (prelude, proof, mut pool) = parser::parse_instance(
        problem,
        proof,
        apply_function_defs,
        expand_lets,
        allow_int_real_subtyping,
    )?;

    let config = checker::Config {
        strict,
        skip_unknown_rules,
        is_running_test: false,
        statistics: None,
        check_lia_using_cvc5,
    };
    checker::ProofChecker::new(&mut pool, config, prelude)
        .check_and_elaborate(proof)
        .map(|p| p.commands)
}

pub fn generate_lia_smt_instances<T: io::BufRead>(
    problem: T,
    proof: T,
    apply_function_defs: bool,
    expand_lets: bool,
    allow_int_real_subtyping: bool,
    use_sharing: bool,
) -> Result<Vec<(String, String)>, Error> {
    let (prelude, proof, _) = parser::parse_instance(
        problem,
        proof,
        apply_function_defs,
        expand_lets,
        allow_int_real_subtyping,
    )?;
    checker::generate_lia_smt_instances(prelude, &proof, use_sharing)
}<|MERGE_RESOLUTION|>--- conflicted
+++ resolved
@@ -110,7 +110,6 @@
     DoesNotReachEmptyClause,
 }
 
-#[allow(unused_mut)]
 pub fn check<T: io::BufRead>(
     problem: T,
     proof: T,
@@ -153,15 +152,11 @@
     let res = {
         #[cfg(feature = "thread-safety")]
         {
-<<<<<<< HEAD
             use crate::checker::Scheduler::Scheduler;
 
             let (scheduler, schedule_context_usage) = Scheduler::new(num_cores, &proof);
-            checker::ParallelProofChecker::new(config, prelude, &schedule_context_usage)
-                .check(&proof, &pool, scheduler)
-=======
-            checker::ParallelProofChecker::new(config, prelude, pool).check(&proof, num_cores)
->>>>>>> ab752921
+            checker::ParallelProofChecker::new(config, prelude, pool, &schedule_context_usage)
+                .check(&proof, scheduler)
         }
         #[cfg(not(feature = "thread-safety"))]
         {
