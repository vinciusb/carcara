--- conflicted
+++ resolved
@@ -117,18 +117,9 @@
                                 .premises
                                 .iter()
                                 .any(|u| deep_eq_modulo_reordering(term, u));
-<<<<<<< HEAD
-                        if is_valid {
-                            Ok(())
-                        } else {
-                            Err(Error::Checker {
-                                inner: CheckerError::Assume(term.clone()),
-=======
                         if !is_valid {
                             return Err(Error::Checker {
-                                // TODO: Add specific error for this
-                                inner: CheckerError::Unspecified,
->>>>>>> 39f0be48
+                                inner: CheckerError::Assume(term.clone()),
                                 rule: "assume".into(),
                                 step: index.clone(),
                             });
